--- conflicted
+++ resolved
@@ -249,8 +249,7 @@
 	case "", "application":
 		return nil
 	}
-<<<<<<< HEAD
-	return false, errors.Errorf("%s charts are not installable", ch.Metadata.Type)
+	return errors.Errorf("%s charts are not installable", ch.Metadata.Type)
 }
 
 // Provide dynamic auto-completion for the install and template commands
@@ -263,7 +262,4 @@
 		return compListCharts(toComplete, true)
 	}
 	return nil, cobra.ShellCompDirectiveNoFileComp
-=======
-	return errors.Errorf("%s charts are not installable", ch.Metadata.Type)
->>>>>>> 36c9c0e5
 }